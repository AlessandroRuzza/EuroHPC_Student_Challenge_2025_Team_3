import time
import heapq
from copy import deepcopy
from collections import defaultdict
from os import listdir, stat
from os.path import isfile, join

from algorithms.maxclique_heuristics import *
from algorithms.coloring_heuristics import *
from algorithms.branching_strategies import *


from utils import *


class Graph:
    """
    Graph class
    """
    # Constructor
    def __init__(self, num_nodes, 
                 coloring_algorithm=DSatur(), 
                 clique_algorithm=DLS(),
<<<<<<< HEAD
                 branching_strategy=DefaultBranchingStrategy()):
        """
        Constructor for the Graph class

        :param num_nodes: Number of nodes in the graph
        :type num_nodes: int
        :param coloring_algorithm: Coloring algorithm to use
        :type coloring_algorithm: ColoringHeuristic
        :param clique_algorithm: Clique algorithm to use
        :type clique_algorithm: MaxCliqueHeuristic
        :param branching_strategy: Branching strategy to use
        :type branching_strategy: BranchingStrategy
        """
=======
                 branching_strategy=SaturationBranchingStrategy()):
>>>>>>> 05def426
        self.num_nodes = num_nodes
        self.adj_list = defaultdict(list)
        self.coloring_algorithm = coloring_algorithm
        self.clique_algorithm = clique_algorithm
        self.branching_strategy = branching_strategy


    ##### Graph operations

    def add_edge(self, u, v):
        """
        Add an edge to the graph

        :param u: First node
        :type u: int
        :param v: Second node
        :type v: int
        :return: None
        :rtype: None
        """
        if v not in self.adj_list[u]:
            self.adj_list[u].append(v)
            self.adj_list[v].append(u)

    def is_connected(self, u, v):
        """
        Check if two nodes are connected

        :param u: First node
        :type u: int
        :param v: Second node
        :type v: int
        :return: True if the nodes are connected, False otherwise
        :rtype: bool
        """
        return v in self.adj_list[u]

    def degree(self, node):
        """
        Get the degree of a node

        :param node: Node to get the degree of
        :type node: int
        :return: Degree of the node
        :rtype: int
        """
        return len(self.adj_list[node])


    ##### Coloring and clique algorithms

    def set_coloring_algorithm(self, algorithm):
        """
        Method to set the coloring algorithm

        :param algorithm: Coloring algorithm to set
        :type algorithm: ColoringHeuristic
        """
        self.coloring_algorithm = algorithm

    def set_clique_algorithm(self, algorithm):
        """
        Method to set the clique algorithm

        :param algorithm: Clique algorithm to set
        :type algorithm: MaxCliqueHeuristic
        """
        self.clique_algorithm = algorithm

    def set_branching_strategy(self, strategy):
        """
        Method to set the branching strategy

        :param strategy: Branching strategy to set
        :type strategy: BranchingStrategy
        """
        self.branching_strategy = strategy

    def find_coloring(self, union_find, added_edges):
        """
        Main method to find a coloring of the graph

        :param union_find: Data structure to keep track of vertex colors
        :type union_find: UnionFind
        :param added_edges: Data structure to keep track of vertices with different colors
        :type added_edges: list
        :raises ValueError: If no coloring algorithm is set
        :return: Coloring of the graph as a list of colors
        :rtype: list
        """
        if self.coloring_algorithm is None:
            raise ValueError("No coloring algorithm set")

        return self.coloring_algorithm.find_coloring(self, union_find, added_edges)

    def find_max_clique(self, union_find, added_edges):
        """
        Main method to find a maximum clique in the graph

        :param union_find: Data structure to keep track of vertex colors
        :type union_find: UnionFind
        :param added_edges: Data structure to keep track of vertices with different colors
        :type added_edges: list
        :raises ValueError: If no clique algorithm is set
        :return: Maximum clique of the graph as a set of nodes
        :rtype: set
        """
        if self.clique_algorithm is None:
            raise ValueError("No clique algorithm set")

        return self.clique_algorithm.find_max_clique(self, union_find, added_edges)

    def find_pair(self, union_find, added_edges):
        """
        Main method to find a pair of nodes to branch on

        :param union_find: Data structure to keep track of vertex colors
        :type union_find: UnionFind
        :param added_edges: Data structure to keep track of vertices with different colors
        :type added_edges: list
        :raises ValueError: If no branching strategy is set
        :return: Pair of nodes to branch on
        :rtype: tuple
        """
        if self.branching_strategy is None:
            raise ValueError("No branching strategy set")

        return self.branching_strategy.find_pair(self, union_find, added_edges)


    ##### Helper functions


    def __len__(self):
        """
        Get the number of nodes in the graph

        :return: Number of nodes in the graph
        :rtype: int
        """
        return self.num_nodes

    def __str__(self):
        """
        String representation of the graph

        :return: String representation of the graph
        :rtype: str
        """
        return "\n".join(f"{node}: {neighbors}" for node, neighbors in self.adj_list.items())

    ##### Coloring validation

    def validate(self, coloring):
        """
        Validate the coloring of the graph, checking if any node has a neighbor with the same color

        :param coloring: Coloring of the graph
        :type coloring: list
        :return: String indicating if the coloring is valid or not. If invalid, it returns the first invalid coloring found.
        :rtype: str
        """
        for node in range(self.num_nodes):
            color = coloring[node]
            neighbors = list(i for i in self.adj_list[node])
            neighborColors = list(coloring[i] for i in self.adj_list[node])

            if color in neighborColors:
                bad = next(n for n in range(len(neighborColors)) if neighborColors[n] == color)
                return f"FALSE. Incorrect coloring ({node+1}={color},{neighbors[bad]+1}={coloring[bad]})"
        return "TRUE."

    def correct_coloring_check(self, node, color, coloring):
        """
        Check if the coloring is correct for a given node

        :param node: Node to check
        :type node: int
        :param color: Color of the node
        :type color: int
        :param coloring: Coloring of the graph
        :type coloring: list
        :return: True if the coloring is correct, False otherwise
        :rtype: bool
        """
        neighborColors = (coloring[i] for i in self.adj_list[node])
        return not color in neighborColors


##########################################################################################

class UnionFind:
    """
    Data structure to keep track of vertex colors
    """
    def __init__(self, size):
        """
        Constructor for the UnionFind class

        :param size: Size of the UnionFind data structure
        :type size: int
        """
        self.parent = list(range(size))

    def find(self, x):
        """
        Find the color of the node

        :param x: Node to find the color of
        :type x: int
        :return: Color of the node
        :rtype: int
        """
        if self.parent[x] != x:
            self.parent[x] = self.find(self.parent[x])
        return self.parent[x]

    def union(self, x, y):
        """
        Make the colors of two nodes the same

        :param x: First node
        :type x: int
        :param y: Second node
        :type y: int
        """
        fx = self.find(x)
        fy = self.find(y)
        if fx != fy:
            self.parent[fy] = fx

class BranchAndBoundNode:
    """
    Node for the branch and bound algorithm
    """
    def __init__(self, union_find, added_edges, lb, ub):
        """
        Constructor for the BranchAndBoundNode class

        :param union_find: Data structure to keep track of vertex colors
        :type union_find: UnionFind
        :param added_edges: Data structure to keep track of vertices with different colors
        :type added_edges: set
        :param lb: Lower bound of the node
        :type lb: int
        :param ub: Upper bound of the node
        :type ub: int
        """
        self.union_find = union_find
        self.added_edges = set(added_edges)
        self.lb = lb
        self.ub = ub

    def __lt__(self, other):
        """
        Compare two nodes based on their upper bound

        :param other: Other node to compare to
        :type other: BranchAndBoundNode
        :return: True if the current node has a smaller upper bound, False otherwise
        :rtype: bool
        """
        return self.ub < other.ub

##########################################################################################

# lb - lower bound
# ub - upper bound
def branch_and_bound(graph, time_limit=10000):
    start_time = time.time()
    n = len(graph)
    initial_uf = UnionFind(n)
    initial_edges = set()

    lb = len(graph.find_max_clique(initial_uf, initial_edges))
    ub = len(set(graph.find_coloring(initial_uf, initial_edges)))

    best_ub = ub
    best_lb = lb
    queue = []
    heapq.heappush(queue, (ub, BranchAndBoundNode(initial_uf, initial_edges, lb, ub)))

    current_ub, node = None, None
    current_lb = None
    is_over_time_limit = False

    while queue:

        current_ub, node = heapq.heappop(queue)
        current_lb = node.lb
        if node.lb >= best_ub:
            continue
        if current_ub < best_ub:
            print(f"IMPROVED UB! {current_ub} Time: {time.time() - start_time}")
            best_ub = current_ub
        if current_lb > best_lb:
            print(f"IMPROVED LB! {current_lb} Time: {time.time() - start_time}")
            best_lb = current_lb
        if node.lb == best_ub:
            break

        if (time.time() - start_time) > time_limit:
            is_over_time_limit = True
            continue

        u, v = graph.find_pair(node.union_find, node.added_edges)
        if u is None:  # No pair found
            continue


        # Branch 1: same color (skip if assignment is invalid)
        color_u = node.union_find.find(u)
        color_v = node.union_find.find(v)
        doBranch1 = True
        
        for neighbor in graph.adj_list[u]:
            color_n = node.union_find.find(neighbor)
            if(color_n == color_v):
                doBranch1 = False
                break

        for neighbor in graph.adj_list[v]:
            color_n = node.union_find.find(neighbor)
            if(color_n == color_u or not doBranch1):
                doBranch1 = False
                break

        if doBranch1:
            uf1 = deepcopy(node.union_find)
            uf1.union(u, v)
            edges1 = deepcopy(node.added_edges)

            lb1 = len(graph.find_max_clique(uf1, edges1))
            ub1 = len(set(graph.find_coloring(uf1, edges1)))
            if lb1 < best_ub:
                heapq.heappush(queue, (ub1, BranchAndBoundNode(uf1, edges1, lb1, ub1)))


        # Branch 2: different color
        uf2 = deepcopy(node.union_find)
        edges2 = deepcopy(node.added_edges)
        ru = uf2.find(u)
        rv = uf2.find(v)
        if (ru, rv) not in edges2 and (rv, ru) not in edges2:
            edges2.add((ru, rv))

        lb2 = len(graph.find_max_clique(uf2, edges2))
        ub2 = len(set(graph.find_coloring(uf2, edges2)))
        if lb2 < best_ub:

            heapq.heappush(queue, (ub2, BranchAndBoundNode(uf2, edges2, lb2, ub2)))
        
    bestColoring = graph.find_coloring(node.union_find, node.added_edges)
    return best_lb, best_ub, bestColoring, is_over_time_limit

##########################################################################################

def solve_instance(filename, timeLimit):
    graph = parse_col_file(filename)

    # Configuration parameters
    solver_name = "sequential_DSatur_DLS_DegreeBranching"
    solver_version = "v1.0.1"

    # Set up algorithms
    graph.set_coloring_algorithm(DSatur())
    graph.set_clique_algorithm(DLS())
    graph.set_branching_strategy(DegreeBranchingStrategy())

    # MPI parameters
    num_workers = 5
    num_cores = 6


    start_time = time.time()
    best_lb, best_ub, bestColoring, isOverTimeLimit = branch_and_bound(graph, timeLimit)
    wall_time = int(time.time() - start_time)

    isValid = graph.validate(bestColoring)

    # Output results
    output_results(
        instance_name=filename,
        solver_name=solver_name,
        solver_version=solver_version,
        num_workers=num_workers,
        num_cores=num_cores,
        wall_time=wall_time,
        time_limit=timeLimit,
        graph=graph,
        coloring=bestColoring
    )
    if best_lb == best_ub:
        print(f"Optimal solution! Chromatic number = {best_ub}")
    else:
        print(f"Best (LB,UB) = ({best_lb},{best_ub})")
    isValid = graph.validate(bestColoring)

    print(f"Is valid? {isValid}")
    print(f"Passed time limit? {isOverTimeLimit}")

    return isValid and not isOverTimeLimit

def main():
    instance_files = [join("./instances/", f) for f in listdir("./instances/") if isfile(join("./instances/", f))]
    # Sort by file size (bigger graphs take more time)
    instance_files = sorted(instance_files, key=lambda f: (stat(f).st_size))

    badInstances = ("myciel")
    for bad in badInstances:
        instance_files = [f for f in instance_files if not f.startswith(f"./instances/{bad}")]

    # longest instances: 
    #   fpsol2  (27.7s)
    #   inithx  (>10k s)
    #   queen*  (> s)
    #   all "myciel*" instances solved to optimality, but the lb is never improved (due to maxClique = 2, chromatic number > 2)
    #       so they keep running until the time limit (or all possible combinations are assigned in nodes)
    #   

    # Idea? Order branch queue by (ub - lb) instead of just ub ?

    print(f"Starting at: {time.strftime('%H:%M:%S', time.localtime())}")

    #  To clear instances solved
    # os.remove("solved_instances.txt") 

    start_from_idx = 0
    delay = 2
    timeLimit = 10000

    instance_files = instance_files[start_from_idx::]
    i = start_from_idx+1

    with open(f"solved_instances_time_{timeLimit}.txt", "w") as out:
        for instance in instance_files:
            print(f"Solving {instance}... #{i}/{len(instance_files)}")
            start = time.time()
            optimal = solve_instance(instance, timeLimit)
            elapsed = time.time() - start
            print(f"Time elapsed: {elapsed}s")

            print(f"Waiting {delay} secs to show result.")
            time.sleep(delay)
            print()
            i+=1

            if optimal:
                out.write(instance + "\n")

if __name__ == "__main__":
    main()


<|MERGE_RESOLUTION|>--- conflicted
+++ resolved
@@ -1,494 +1,490 @@
-import time
-import heapq
-from copy import deepcopy
-from collections import defaultdict
-from os import listdir, stat
-from os.path import isfile, join
-
-from algorithms.maxclique_heuristics import *
-from algorithms.coloring_heuristics import *
-from algorithms.branching_strategies import *
-
-
-from utils import *
-
-
-class Graph:
-    """
-    Graph class
-    """
-    # Constructor
-    def __init__(self, num_nodes, 
-                 coloring_algorithm=DSatur(), 
-                 clique_algorithm=DLS(),
-<<<<<<< HEAD
-                 branching_strategy=DefaultBranchingStrategy()):
-        """
-        Constructor for the Graph class
-
-        :param num_nodes: Number of nodes in the graph
-        :type num_nodes: int
-        :param coloring_algorithm: Coloring algorithm to use
-        :type coloring_algorithm: ColoringHeuristic
-        :param clique_algorithm: Clique algorithm to use
-        :type clique_algorithm: MaxCliqueHeuristic
-        :param branching_strategy: Branching strategy to use
-        :type branching_strategy: BranchingStrategy
-        """
-=======
-                 branching_strategy=SaturationBranchingStrategy()):
->>>>>>> 05def426
-        self.num_nodes = num_nodes
-        self.adj_list = defaultdict(list)
-        self.coloring_algorithm = coloring_algorithm
-        self.clique_algorithm = clique_algorithm
-        self.branching_strategy = branching_strategy
-
-
-    ##### Graph operations
-
-    def add_edge(self, u, v):
-        """
-        Add an edge to the graph
-
-        :param u: First node
-        :type u: int
-        :param v: Second node
-        :type v: int
-        :return: None
-        :rtype: None
-        """
-        if v not in self.adj_list[u]:
-            self.adj_list[u].append(v)
-            self.adj_list[v].append(u)
-
-    def is_connected(self, u, v):
-        """
-        Check if two nodes are connected
-
-        :param u: First node
-        :type u: int
-        :param v: Second node
-        :type v: int
-        :return: True if the nodes are connected, False otherwise
-        :rtype: bool
-        """
-        return v in self.adj_list[u]
-
-    def degree(self, node):
-        """
-        Get the degree of a node
-
-        :param node: Node to get the degree of
-        :type node: int
-        :return: Degree of the node
-        :rtype: int
-        """
-        return len(self.adj_list[node])
-
-
-    ##### Coloring and clique algorithms
-
-    def set_coloring_algorithm(self, algorithm):
-        """
-        Method to set the coloring algorithm
-
-        :param algorithm: Coloring algorithm to set
-        :type algorithm: ColoringHeuristic
-        """
-        self.coloring_algorithm = algorithm
-
-    def set_clique_algorithm(self, algorithm):
-        """
-        Method to set the clique algorithm
-
-        :param algorithm: Clique algorithm to set
-        :type algorithm: MaxCliqueHeuristic
-        """
-        self.clique_algorithm = algorithm
-
-    def set_branching_strategy(self, strategy):
-        """
-        Method to set the branching strategy
-
-        :param strategy: Branching strategy to set
-        :type strategy: BranchingStrategy
-        """
-        self.branching_strategy = strategy
-
-    def find_coloring(self, union_find, added_edges):
-        """
-        Main method to find a coloring of the graph
-
-        :param union_find: Data structure to keep track of vertex colors
-        :type union_find: UnionFind
-        :param added_edges: Data structure to keep track of vertices with different colors
-        :type added_edges: list
-        :raises ValueError: If no coloring algorithm is set
-        :return: Coloring of the graph as a list of colors
-        :rtype: list
-        """
-        if self.coloring_algorithm is None:
-            raise ValueError("No coloring algorithm set")
-
-        return self.coloring_algorithm.find_coloring(self, union_find, added_edges)
-
-    def find_max_clique(self, union_find, added_edges):
-        """
-        Main method to find a maximum clique in the graph
-
-        :param union_find: Data structure to keep track of vertex colors
-        :type union_find: UnionFind
-        :param added_edges: Data structure to keep track of vertices with different colors
-        :type added_edges: list
-        :raises ValueError: If no clique algorithm is set
-        :return: Maximum clique of the graph as a set of nodes
-        :rtype: set
-        """
-        if self.clique_algorithm is None:
-            raise ValueError("No clique algorithm set")
-
-        return self.clique_algorithm.find_max_clique(self, union_find, added_edges)
-
-    def find_pair(self, union_find, added_edges):
-        """
-        Main method to find a pair of nodes to branch on
-
-        :param union_find: Data structure to keep track of vertex colors
-        :type union_find: UnionFind
-        :param added_edges: Data structure to keep track of vertices with different colors
-        :type added_edges: list
-        :raises ValueError: If no branching strategy is set
-        :return: Pair of nodes to branch on
-        :rtype: tuple
-        """
-        if self.branching_strategy is None:
-            raise ValueError("No branching strategy set")
-
-        return self.branching_strategy.find_pair(self, union_find, added_edges)
-
-
-    ##### Helper functions
-
-
-    def __len__(self):
-        """
-        Get the number of nodes in the graph
-
-        :return: Number of nodes in the graph
-        :rtype: int
-        """
-        return self.num_nodes
-
-    def __str__(self):
-        """
-        String representation of the graph
-
-        :return: String representation of the graph
-        :rtype: str
-        """
-        return "\n".join(f"{node}: {neighbors}" for node, neighbors in self.adj_list.items())
-
-    ##### Coloring validation
-
-    def validate(self, coloring):
-        """
-        Validate the coloring of the graph, checking if any node has a neighbor with the same color
-
-        :param coloring: Coloring of the graph
-        :type coloring: list
-        :return: String indicating if the coloring is valid or not. If invalid, it returns the first invalid coloring found.
-        :rtype: str
-        """
-        for node in range(self.num_nodes):
-            color = coloring[node]
-            neighbors = list(i for i in self.adj_list[node])
-            neighborColors = list(coloring[i] for i in self.adj_list[node])
-
-            if color in neighborColors:
-                bad = next(n for n in range(len(neighborColors)) if neighborColors[n] == color)
-                return f"FALSE. Incorrect coloring ({node+1}={color},{neighbors[bad]+1}={coloring[bad]})"
-        return "TRUE."
-
-    def correct_coloring_check(self, node, color, coloring):
-        """
-        Check if the coloring is correct for a given node
-
-        :param node: Node to check
-        :type node: int
-        :param color: Color of the node
-        :type color: int
-        :param coloring: Coloring of the graph
-        :type coloring: list
-        :return: True if the coloring is correct, False otherwise
-        :rtype: bool
-        """
-        neighborColors = (coloring[i] for i in self.adj_list[node])
-        return not color in neighborColors
-
-
-##########################################################################################
-
-class UnionFind:
-    """
-    Data structure to keep track of vertex colors
-    """
-    def __init__(self, size):
-        """
-        Constructor for the UnionFind class
-
-        :param size: Size of the UnionFind data structure
-        :type size: int
-        """
-        self.parent = list(range(size))
-
-    def find(self, x):
-        """
-        Find the color of the node
-
-        :param x: Node to find the color of
-        :type x: int
-        :return: Color of the node
-        :rtype: int
-        """
-        if self.parent[x] != x:
-            self.parent[x] = self.find(self.parent[x])
-        return self.parent[x]
-
-    def union(self, x, y):
-        """
-        Make the colors of two nodes the same
-
-        :param x: First node
-        :type x: int
-        :param y: Second node
-        :type y: int
-        """
-        fx = self.find(x)
-        fy = self.find(y)
-        if fx != fy:
-            self.parent[fy] = fx
-
-class BranchAndBoundNode:
-    """
-    Node for the branch and bound algorithm
-    """
-    def __init__(self, union_find, added_edges, lb, ub):
-        """
-        Constructor for the BranchAndBoundNode class
-
-        :param union_find: Data structure to keep track of vertex colors
-        :type union_find: UnionFind
-        :param added_edges: Data structure to keep track of vertices with different colors
-        :type added_edges: set
-        :param lb: Lower bound of the node
-        :type lb: int
-        :param ub: Upper bound of the node
-        :type ub: int
-        """
-        self.union_find = union_find
-        self.added_edges = set(added_edges)
-        self.lb = lb
-        self.ub = ub
-
-    def __lt__(self, other):
-        """
-        Compare two nodes based on their upper bound
-
-        :param other: Other node to compare to
-        :type other: BranchAndBoundNode
-        :return: True if the current node has a smaller upper bound, False otherwise
-        :rtype: bool
-        """
-        return self.ub < other.ub
-
-##########################################################################################
-
-# lb - lower bound
-# ub - upper bound
-def branch_and_bound(graph, time_limit=10000):
-    start_time = time.time()
-    n = len(graph)
-    initial_uf = UnionFind(n)
-    initial_edges = set()
-
-    lb = len(graph.find_max_clique(initial_uf, initial_edges))
-    ub = len(set(graph.find_coloring(initial_uf, initial_edges)))
-
-    best_ub = ub
-    best_lb = lb
-    queue = []
-    heapq.heappush(queue, (ub, BranchAndBoundNode(initial_uf, initial_edges, lb, ub)))
-
-    current_ub, node = None, None
-    current_lb = None
-    is_over_time_limit = False
-
-    while queue:
-
-        current_ub, node = heapq.heappop(queue)
-        current_lb = node.lb
-        if node.lb >= best_ub:
-            continue
-        if current_ub < best_ub:
-            print(f"IMPROVED UB! {current_ub} Time: {time.time() - start_time}")
-            best_ub = current_ub
-        if current_lb > best_lb:
-            print(f"IMPROVED LB! {current_lb} Time: {time.time() - start_time}")
-            best_lb = current_lb
-        if node.lb == best_ub:
-            break
-
-        if (time.time() - start_time) > time_limit:
-            is_over_time_limit = True
-            continue
-
-        u, v = graph.find_pair(node.union_find, node.added_edges)
-        if u is None:  # No pair found
-            continue
-
-
-        # Branch 1: same color (skip if assignment is invalid)
-        color_u = node.union_find.find(u)
-        color_v = node.union_find.find(v)
-        doBranch1 = True
-        
-        for neighbor in graph.adj_list[u]:
-            color_n = node.union_find.find(neighbor)
-            if(color_n == color_v):
-                doBranch1 = False
-                break
-
-        for neighbor in graph.adj_list[v]:
-            color_n = node.union_find.find(neighbor)
-            if(color_n == color_u or not doBranch1):
-                doBranch1 = False
-                break
-
-        if doBranch1:
-            uf1 = deepcopy(node.union_find)
-            uf1.union(u, v)
-            edges1 = deepcopy(node.added_edges)
-
-            lb1 = len(graph.find_max_clique(uf1, edges1))
-            ub1 = len(set(graph.find_coloring(uf1, edges1)))
-            if lb1 < best_ub:
-                heapq.heappush(queue, (ub1, BranchAndBoundNode(uf1, edges1, lb1, ub1)))
-
-
-        # Branch 2: different color
-        uf2 = deepcopy(node.union_find)
-        edges2 = deepcopy(node.added_edges)
-        ru = uf2.find(u)
-        rv = uf2.find(v)
-        if (ru, rv) not in edges2 and (rv, ru) not in edges2:
-            edges2.add((ru, rv))
-
-        lb2 = len(graph.find_max_clique(uf2, edges2))
-        ub2 = len(set(graph.find_coloring(uf2, edges2)))
-        if lb2 < best_ub:
-
-            heapq.heappush(queue, (ub2, BranchAndBoundNode(uf2, edges2, lb2, ub2)))
-        
-    bestColoring = graph.find_coloring(node.union_find, node.added_edges)
-    return best_lb, best_ub, bestColoring, is_over_time_limit
-
-##########################################################################################
-
-def solve_instance(filename, timeLimit):
-    graph = parse_col_file(filename)
-
-    # Configuration parameters
-    solver_name = "sequential_DSatur_DLS_DegreeBranching"
-    solver_version = "v1.0.1"
-
-    # Set up algorithms
-    graph.set_coloring_algorithm(DSatur())
-    graph.set_clique_algorithm(DLS())
-    graph.set_branching_strategy(DegreeBranchingStrategy())
-
-    # MPI parameters
-    num_workers = 5
-    num_cores = 6
-
-
-    start_time = time.time()
-    best_lb, best_ub, bestColoring, isOverTimeLimit = branch_and_bound(graph, timeLimit)
-    wall_time = int(time.time() - start_time)
-
-    isValid = graph.validate(bestColoring)
-
-    # Output results
-    output_results(
-        instance_name=filename,
-        solver_name=solver_name,
-        solver_version=solver_version,
-        num_workers=num_workers,
-        num_cores=num_cores,
-        wall_time=wall_time,
-        time_limit=timeLimit,
-        graph=graph,
-        coloring=bestColoring
-    )
-    if best_lb == best_ub:
-        print(f"Optimal solution! Chromatic number = {best_ub}")
-    else:
-        print(f"Best (LB,UB) = ({best_lb},{best_ub})")
-    isValid = graph.validate(bestColoring)
-
-    print(f"Is valid? {isValid}")
-    print(f"Passed time limit? {isOverTimeLimit}")
-
-    return isValid and not isOverTimeLimit
-
-def main():
-    instance_files = [join("./instances/", f) for f in listdir("./instances/") if isfile(join("./instances/", f))]
-    # Sort by file size (bigger graphs take more time)
-    instance_files = sorted(instance_files, key=lambda f: (stat(f).st_size))
-
-    badInstances = ("myciel")
-    for bad in badInstances:
-        instance_files = [f for f in instance_files if not f.startswith(f"./instances/{bad}")]
-
-    # longest instances: 
-    #   fpsol2  (27.7s)
-    #   inithx  (>10k s)
-    #   queen*  (> s)
-    #   all "myciel*" instances solved to optimality, but the lb is never improved (due to maxClique = 2, chromatic number > 2)
-    #       so they keep running until the time limit (or all possible combinations are assigned in nodes)
-    #   
-
-    # Idea? Order branch queue by (ub - lb) instead of just ub ?
-
-    print(f"Starting at: {time.strftime('%H:%M:%S', time.localtime())}")
-
-    #  To clear instances solved
-    # os.remove("solved_instances.txt") 
-
-    start_from_idx = 0
-    delay = 2
-    timeLimit = 10000
-
-    instance_files = instance_files[start_from_idx::]
-    i = start_from_idx+1
-
-    with open(f"solved_instances_time_{timeLimit}.txt", "w") as out:
-        for instance in instance_files:
-            print(f"Solving {instance}... #{i}/{len(instance_files)}")
-            start = time.time()
-            optimal = solve_instance(instance, timeLimit)
-            elapsed = time.time() - start
-            print(f"Time elapsed: {elapsed}s")
-
-            print(f"Waiting {delay} secs to show result.")
-            time.sleep(delay)
-            print()
-            i+=1
-
-            if optimal:
-                out.write(instance + "\n")
-
-if __name__ == "__main__":
-    main()
-
-
+import time
+import heapq
+from copy import deepcopy
+from collections import defaultdict
+from os import listdir, stat
+from os.path import isfile, join
+
+from algorithms.maxclique_heuristics import *
+from algorithms.coloring_heuristics import *
+from algorithms.branching_strategies import *
+
+
+from utils import *
+
+
+class Graph:
+    """
+    Graph class
+    """
+    # Constructor
+    def __init__(self, num_nodes, 
+                 coloring_algorithm=DSatur(), 
+                 clique_algorithm=DLS(),
+                 branching_strategy=SaturationBranchingStrategy()):
+        """
+        Constructor for the Graph class
+
+        :param num_nodes: Number of nodes in the graph
+        :type num_nodes: int
+        :param coloring_algorithm: Coloring algorithm to use
+        :type coloring_algorithm: ColoringHeuristic
+        :param clique_algorithm: Clique algorithm to use
+        :type clique_algorithm: MaxCliqueHeuristic
+        :param branching_strategy: Branching strategy to use
+        :type branching_strategy: BranchingStrategy
+        """
+        self.num_nodes = num_nodes
+        self.adj_list = defaultdict(list)
+        self.coloring_algorithm = coloring_algorithm
+        self.clique_algorithm = clique_algorithm
+        self.branching_strategy = branching_strategy
+
+
+    ##### Graph operations
+
+    def add_edge(self, u, v):
+        """
+        Add an edge to the graph
+
+        :param u: First node
+        :type u: int
+        :param v: Second node
+        :type v: int
+        :return: None
+        :rtype: None
+        """
+        if v not in self.adj_list[u]:
+            self.adj_list[u].append(v)
+            self.adj_list[v].append(u)
+
+    def is_connected(self, u, v):
+        """
+        Check if two nodes are connected
+
+        :param u: First node
+        :type u: int
+        :param v: Second node
+        :type v: int
+        :return: True if the nodes are connected, False otherwise
+        :rtype: bool
+        """
+        return v in self.adj_list[u]
+
+    def degree(self, node):
+        """
+        Get the degree of a node
+
+        :param node: Node to get the degree of
+        :type node: int
+        :return: Degree of the node
+        :rtype: int
+        """
+        return len(self.adj_list[node])
+
+
+    ##### Coloring and clique algorithms
+
+    def set_coloring_algorithm(self, algorithm):
+        """
+        Method to set the coloring algorithm
+
+        :param algorithm: Coloring algorithm to set
+        :type algorithm: ColoringHeuristic
+        """
+        self.coloring_algorithm = algorithm
+
+    def set_clique_algorithm(self, algorithm):
+        """
+        Method to set the clique algorithm
+
+        :param algorithm: Clique algorithm to set
+        :type algorithm: MaxCliqueHeuristic
+        """
+        self.clique_algorithm = algorithm
+
+    def set_branching_strategy(self, strategy):
+        """
+        Method to set the branching strategy
+
+        :param strategy: Branching strategy to set
+        :type strategy: BranchingStrategy
+        """
+        self.branching_strategy = strategy
+
+    def find_coloring(self, union_find, added_edges):
+        """
+        Main method to find a coloring of the graph
+
+        :param union_find: Data structure to keep track of vertex colors
+        :type union_find: UnionFind
+        :param added_edges: Data structure to keep track of vertices with different colors
+        :type added_edges: list
+        :raises ValueError: If no coloring algorithm is set
+        :return: Coloring of the graph as a list of colors
+        :rtype: list
+        """
+        if self.coloring_algorithm is None:
+            raise ValueError("No coloring algorithm set")
+
+        return self.coloring_algorithm.find_coloring(self, union_find, added_edges)
+
+    def find_max_clique(self, union_find, added_edges):
+        """
+        Main method to find a maximum clique in the graph
+
+        :param union_find: Data structure to keep track of vertex colors
+        :type union_find: UnionFind
+        :param added_edges: Data structure to keep track of vertices with different colors
+        :type added_edges: list
+        :raises ValueError: If no clique algorithm is set
+        :return: Maximum clique of the graph as a set of nodes
+        :rtype: set
+        """
+        if self.clique_algorithm is None:
+            raise ValueError("No clique algorithm set")
+
+        return self.clique_algorithm.find_max_clique(self, union_find, added_edges)
+
+    def find_pair(self, union_find, added_edges):
+        """
+        Main method to find a pair of nodes to branch on
+
+        :param union_find: Data structure to keep track of vertex colors
+        :type union_find: UnionFind
+        :param added_edges: Data structure to keep track of vertices with different colors
+        :type added_edges: list
+        :raises ValueError: If no branching strategy is set
+        :return: Pair of nodes to branch on
+        :rtype: tuple
+        """
+        if self.branching_strategy is None:
+            raise ValueError("No branching strategy set")
+
+        return self.branching_strategy.find_pair(self, union_find, added_edges)
+
+
+    ##### Helper functions
+
+
+    def __len__(self):
+        """
+        Get the number of nodes in the graph
+
+        :return: Number of nodes in the graph
+        :rtype: int
+        """
+        return self.num_nodes
+
+    def __str__(self):
+        """
+        String representation of the graph
+
+        :return: String representation of the graph
+        :rtype: str
+        """
+        return "\n".join(f"{node}: {neighbors}" for node, neighbors in self.adj_list.items())
+
+    ##### Coloring validation
+
+    def validate(self, coloring):
+        """
+        Validate the coloring of the graph, checking if any node has a neighbor with the same color
+
+        :param coloring: Coloring of the graph
+        :type coloring: list
+        :return: String indicating if the coloring is valid or not. If invalid, it returns the first invalid coloring found.
+        :rtype: str
+        """
+        for node in range(self.num_nodes):
+            color = coloring[node]
+            neighbors = list(i for i in self.adj_list[node])
+            neighborColors = list(coloring[i] for i in self.adj_list[node])
+
+            if color in neighborColors:
+                bad = next(n for n in range(len(neighborColors)) if neighborColors[n] == color)
+                return f"FALSE. Incorrect coloring ({node+1}={color},{neighbors[bad]+1}={coloring[bad]})"
+        return "TRUE."
+
+    def correct_coloring_check(self, node, color, coloring):
+        """
+        Check if the coloring is correct for a given node
+
+        :param node: Node to check
+        :type node: int
+        :param color: Color of the node
+        :type color: int
+        :param coloring: Coloring of the graph
+        :type coloring: list
+        :return: True if the coloring is correct, False otherwise
+        :rtype: bool
+        """
+        neighborColors = (coloring[i] for i in self.adj_list[node])
+        return not color in neighborColors
+
+
+##########################################################################################
+
+class UnionFind:
+    """
+    Data structure to keep track of vertex colors
+    """
+    def __init__(self, size):
+        """
+        Constructor for the UnionFind class
+
+        :param size: Size of the UnionFind data structure
+        :type size: int
+        """
+        self.parent = list(range(size))
+
+    def find(self, x):
+        """
+        Find the color of the node
+
+        :param x: Node to find the color of
+        :type x: int
+        :return: Color of the node
+        :rtype: int
+        """
+        if self.parent[x] != x:
+            self.parent[x] = self.find(self.parent[x])
+        return self.parent[x]
+
+    def union(self, x, y):
+        """
+        Make the colors of two nodes the same
+
+        :param x: First node
+        :type x: int
+        :param y: Second node
+        :type y: int
+        """
+        fx = self.find(x)
+        fy = self.find(y)
+        if fx != fy:
+            self.parent[fy] = fx
+
+class BranchAndBoundNode:
+    """
+    Node for the branch and bound algorithm
+    """
+    def __init__(self, union_find, added_edges, lb, ub):
+        """
+        Constructor for the BranchAndBoundNode class
+
+        :param union_find: Data structure to keep track of vertex colors
+        :type union_find: UnionFind
+        :param added_edges: Data structure to keep track of vertices with different colors
+        :type added_edges: set
+        :param lb: Lower bound of the node
+        :type lb: int
+        :param ub: Upper bound of the node
+        :type ub: int
+        """
+        self.union_find = union_find
+        self.added_edges = set(added_edges)
+        self.lb = lb
+        self.ub = ub
+
+    def __lt__(self, other):
+        """
+        Compare two nodes based on their upper bound
+
+        :param other: Other node to compare to
+        :type other: BranchAndBoundNode
+        :return: True if the current node has a smaller upper bound, False otherwise
+        :rtype: bool
+        """
+        return self.ub < other.ub
+
+##########################################################################################
+
+# lb - lower bound
+# ub - upper bound
+def branch_and_bound(graph, time_limit=10000):
+    start_time = time.time()
+    n = len(graph)
+    initial_uf = UnionFind(n)
+    initial_edges = set()
+
+    lb = len(graph.find_max_clique(initial_uf, initial_edges))
+    ub = len(set(graph.find_coloring(initial_uf, initial_edges)))
+
+    best_ub = ub
+    best_lb = lb
+    queue = []
+    heapq.heappush(queue, (ub, BranchAndBoundNode(initial_uf, initial_edges, lb, ub)))
+
+    current_ub, node = None, None
+    current_lb = None
+    is_over_time_limit = False
+
+    while queue:
+
+        current_ub, node = heapq.heappop(queue)
+        current_lb = node.lb
+        if node.lb >= best_ub:
+            continue
+        if current_ub < best_ub:
+            print(f"IMPROVED UB! {current_ub} Time: {time.time() - start_time}")
+            best_ub = current_ub
+        if current_lb > best_lb:
+            print(f"IMPROVED LB! {current_lb} Time: {time.time() - start_time}")
+            best_lb = current_lb
+        if node.lb == best_ub:
+            break
+
+        if (time.time() - start_time) > time_limit:
+            is_over_time_limit = True
+            continue
+
+        u, v = graph.find_pair(node.union_find, node.added_edges)
+        if u is None:  # No pair found
+            continue
+
+
+        # Branch 1: same color (skip if assignment is invalid)
+        color_u = node.union_find.find(u)
+        color_v = node.union_find.find(v)
+        doBranch1 = True
+        
+        for neighbor in graph.adj_list[u]:
+            color_n = node.union_find.find(neighbor)
+            if(color_n == color_v):
+                doBranch1 = False
+                break
+
+        for neighbor in graph.adj_list[v]:
+            color_n = node.union_find.find(neighbor)
+            if(color_n == color_u or not doBranch1):
+                doBranch1 = False
+                break
+
+        if doBranch1:
+            uf1 = deepcopy(node.union_find)
+            uf1.union(u, v)
+            edges1 = deepcopy(node.added_edges)
+
+            lb1 = len(graph.find_max_clique(uf1, edges1))
+            ub1 = len(set(graph.find_coloring(uf1, edges1)))
+            if lb1 < best_ub:
+                heapq.heappush(queue, (ub1, BranchAndBoundNode(uf1, edges1, lb1, ub1)))
+
+
+        # Branch 2: different color
+        uf2 = deepcopy(node.union_find)
+        edges2 = deepcopy(node.added_edges)
+        ru = uf2.find(u)
+        rv = uf2.find(v)
+        if (ru, rv) not in edges2 and (rv, ru) not in edges2:
+            edges2.add((ru, rv))
+
+        lb2 = len(graph.find_max_clique(uf2, edges2))
+        ub2 = len(set(graph.find_coloring(uf2, edges2)))
+        if lb2 < best_ub:
+
+            heapq.heappush(queue, (ub2, BranchAndBoundNode(uf2, edges2, lb2, ub2)))
+        
+    bestColoring = graph.find_coloring(node.union_find, node.added_edges)
+    return best_lb, best_ub, bestColoring, is_over_time_limit
+
+##########################################################################################
+
+def solve_instance(filename, timeLimit):
+    graph = parse_col_file(filename)
+
+    # Configuration parameters
+    solver_name = "sequential_DSatur_DLS_DegreeBranching"
+    solver_version = "v1.0.1"
+
+    # Set up algorithms
+    graph.set_coloring_algorithm(DSatur())
+    graph.set_clique_algorithm(DLS())
+    graph.set_branching_strategy(DegreeBranchingStrategy())
+
+    # MPI parameters
+    num_workers = 5
+    num_cores = 6
+
+
+    start_time = time.time()
+    best_lb, best_ub, bestColoring, isOverTimeLimit = branch_and_bound(graph, timeLimit)
+    wall_time = int(time.time() - start_time)
+
+    isValid = graph.validate(bestColoring)
+
+    # Output results
+    output_results(
+        instance_name=filename,
+        solver_name=solver_name,
+        solver_version=solver_version,
+        num_workers=num_workers,
+        num_cores=num_cores,
+        wall_time=wall_time,
+        time_limit=timeLimit,
+        graph=graph,
+        coloring=bestColoring
+    )
+    if best_lb == best_ub:
+        print(f"Optimal solution! Chromatic number = {best_ub}")
+    else:
+        print(f"Best (LB,UB) = ({best_lb},{best_ub})")
+    isValid = graph.validate(bestColoring)
+
+    print(f"Is valid? {isValid}")
+    print(f"Passed time limit? {isOverTimeLimit}")
+
+    return isValid and not isOverTimeLimit
+
+def main():
+    instance_files = [join("./instances/", f) for f in listdir("./instances/") if isfile(join("./instances/", f))]
+    # Sort by file size (bigger graphs take more time)
+    instance_files = sorted(instance_files, key=lambda f: (stat(f).st_size))
+
+    badInstances = ("myciel")
+    for bad in badInstances:
+        instance_files = [f for f in instance_files if not f.startswith(f"./instances/{bad}")]
+
+    # longest instances: 
+    #   fpsol2  (27.7s)
+    #   inithx  (>10k s)
+    #   queen*  (> s)
+    #   all "myciel*" instances solved to optimality, but the lb is never improved (due to maxClique = 2, chromatic number > 2)
+    #       so they keep running until the time limit (or all possible combinations are assigned in nodes)
+    #   
+
+    # Idea? Order branch queue by (ub - lb) instead of just ub ?
+
+    print(f"Starting at: {time.strftime('%H:%M:%S', time.localtime())}")
+
+    #  To clear instances solved
+    # os.remove("solved_instances.txt") 
+
+    start_from_idx = 0
+    delay = 2
+    timeLimit = 10000
+
+    instance_files = instance_files[start_from_idx::]
+    i = start_from_idx+1
+
+    with open(f"solved_instances_time_{timeLimit}.txt", "w") as out:
+        for instance in instance_files:
+            print(f"Solving {instance}... #{i}/{len(instance_files)}")
+            start = time.time()
+            optimal = solve_instance(instance, timeLimit)
+            elapsed = time.time() - start
+            print(f"Time elapsed: {elapsed}s")
+
+            print(f"Waiting {delay} secs to show result.")
+            time.sleep(delay)
+            print()
+            i+=1
+
+            if optimal:
+                out.write(instance + "\n")
+
+if __name__ == "__main__":
+    main()
+
+